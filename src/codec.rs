//
// Copyright (c) 2015 Plausible Labs Cooperative, Inc.
// All rights reserved.
//
// This API is based on the design of Michael Pilquist and Paul Chiusano's
// Scala scodec library: https://github.com/scodec/scodec/
//

use std::mem::size_of;
use std::num::Int;
use std::num::FromPrimitive;
use std::num;
use std::rc::Rc;
use std::vec;
use core;

use error::Error;
use byte_vector;
use byte_vector::ByteVector;
use hlist::*;

/// Implements encoding and decoding of values of type `T`.
#[allow(dead_code)]
pub struct Codec<T> {
    encoder: Box<Fn(&T) -> EncodeResult>,
    decoder: Box<Fn(&ByteVector) -> DecodeResult<T>>
}

#[allow(dead_code)]
impl<T> Codec<T> {
    pub fn encode(&self, value: &T) -> EncodeResult {
        (*self.encoder)(value)
    }

    pub fn decode(&self, bv: &ByteVector) -> DecodeResult<T> {
        (*self.decoder)(bv)
    }
}

/// A result type returned by Encoder operations.
pub type EncodeResult = Result<ByteVector, Error>;

/// A result type, consisting of a decoded value and any unconsumed data, returned by Decoder operations.
#[allow(dead_code)]
#[derive(Debug)]
pub struct DecoderResult<T> {
    pub value: T,
    pub remainder: ByteVector
}

/// A result type returned by Decoder operations.
pub type DecodeResult<T> = Result<DecoderResult<T>, Error>;

/// Generic unsigned integer codec.
pub fn uint<T: Int + FromPrimitive>() -> Codec<T> {
    Codec {
<<<<<<< HEAD
        encoder: Box::new(|value: &T| {
            let size = size_of::<T>();
            let mut v = Vec::<u8>::with_capacity(size);
            for i in 0..size {
                let shift = (size - i - 1) * 8;
                let byte = (*value >> shift) & num::FromPrimitive::from_u8(0xff).unwrap();
                v.push(num::cast(byte).unwrap());
            }
            Ok(byte_vector::buffered(&v))
=======
        encoder: Box::new(|value| {
            // TODO: Use direct() once it's implemented
            Ok(byte_vector!(*value))
>>>>>>> 01d965fd
        }),
        decoder: Box::new(|bv| {
            let size = size_of::<T>();
            let v = &mut vec::from_elem(0u8, size);
            match bv.read(v, 0, size) {
                Ok(..) => {
                    let mut value = T::zero();
                    for i in 0..size {
                        value = (value << 8) | num::FromPrimitive::from_u8(v[i]).unwrap()
                    }
                    match bv.drop(size) {
                        Ok(remainder) => Ok(DecoderResult { value: value, remainder: remainder }),
                        Err(e) => Err(e)
                    }
                },
                Err(e) => Err(e)
            }
        })
    }
}

/// Unsigned 8-bit integer codec.
pub fn uint8() -> Codec<u8> { uint() }

/// Unsigned 16-bit integer codec.
pub fn uint16() -> Codec<u16> { uint() }

/// Unsigned 32-bit integer codec.
pub fn uint32() -> Codec<u32> { uint() }

/// Unsigned 64-bit integer coder.
pub fn uint64() -> Codec<u64> { uint() }

/// Codec that encodes `len` low bytes and decodes by discarding `len` bytes.
pub fn ignore(len: usize) -> Codec<()> {
    // TODO: Is there a better way?
    let encode_len = len.clone();
    let decode_len = len.clone();
    
    Codec {
        encoder: Box::new(move |_unit| {
            Ok(byte_vector::fill(0, encode_len))
        }),
        decoder: Box::new(move |bv| {
            bv.drop(decode_len).map(|remainder| {
                DecoderResult { value: (), remainder: remainder }
            })
        })
    }
}

/// Codec that always encodes the given byte vector, and decodes by returning a unit result if the actual bytes match
/// the given byte vector or an error otherwise.
pub fn constant(bytes: &ByteVector) -> Codec<()> {
    // TODO: Can we avoid all the extra cloning here?
    let encoder_bytes = (*bytes).clone();
    let decoder_bytes = (*bytes).clone();
    
    Codec {
        encoder: Box::new(move |_unit| {
            Ok(encoder_bytes.clone())
        }),
        decoder: Box::new(move |bv| {
            bv.take(decoder_bytes.length()).and_then(|taken| {
                if taken == decoder_bytes {
                    Ok(DecoderResult { value: (), remainder: bv.drop(decoder_bytes.length()).unwrap() })
                } else {
                    Err(Error::new(format!("Expected constant {:?} but got {:?}", decoder_bytes, taken)))
                }
            })
        })
    }
}

/// Identity byte vector codec.
///   - Encodes by returning the given byte vector.
///   - Decodes by taking all remaining bytes from the given byte vector.
pub fn identity_bytes() -> Codec<ByteVector> {
    Codec {
        encoder: Box::new(|value: &ByteVector| {
            Ok((*value).clone())
        }),
        decoder: Box::new(|bv| {
            Ok(DecoderResult { value: (*bv).clone(), remainder: byte_vector::empty() })
        })
    }
}

/// Byte vector codec.
///   - Encodes by returning the given byte vector if its length is `len` bytes, otherwise returns an error.
///   - Decodes by taking `len` bytes from the given byte vector.
pub fn bytes(len: usize) -> Codec<ByteVector> {
    fixed_size_bytes(len, identity_bytes())
}

/// Codec that limits the number of bytes that are available to `codec`.
///
/// When encoding, if the given `codec` encodes fewer than `len` bytes, the byte vector
/// is right padded with low bytes.  If `codec` instead encodes more than `len` bytes,
/// an error is returned.
///
/// When decoding, the given `codec` is only given `len` bytes.  If `codec` does
/// not consume all `len` bytes, any remaining bytes are discarded.
pub fn fixed_size_bytes<T: 'static>(len: usize, codec: Codec<T>) -> Codec<T> {
    // XXX: Ugh
    let encoder = Rc::new(codec);
    let decoder = encoder.clone();
    let encoder_len = len.clone();
    let decoder_len = len.clone();

    Codec {
        encoder: Box::new(move |value| {
            encoder.encode(value).and_then(|encoded| {
                if encoded.length() > encoder_len {
                    Err(Error::new(format!("Encoding requires {} bytes but codec is limited to fixed length of {}", encoded.length(), encoder_len)))
                } else {
                    encoded.pad_right(encoder_len)
                }
            })
        }),
        decoder: Box::new(move |bv| {
            // Give `len` bytes to the decoder; if successful, return the result along with
            // the remainder of `bv` after dropping `len` bytes from it
            bv.take(decoder_len).and_then(|taken| {
                decoder.decode(&taken).map(|decoded| {
                    DecoderResult { value: decoded.value, remainder: bv.drop(decoder_len).unwrap() }
                })
            })
        })
    }
}

/// Codec for HNil type.
pub fn hnil_codec() -> Codec<HNil> {
    Codec {
        encoder: Box::new(|_hnil| {
            Ok(byte_vector::empty())
        }),
        decoder: Box::new(|bv| {
            Ok(DecoderResult { value: HNil, remainder: bv.clone() })
        })
    }
}

/// Codec used to convert an HList of codecs into a single codec that encodes/decodes an HList of values.
pub fn hlist_prepend_codec<A: 'static, L: 'static + HList>(a_codec: Codec<A>, l_codec: Codec<L>) -> Codec<HCons<A, L>> {
    // XXX: Holy moly. This is my attempt at making it possible to capture the codecs in the two separate closures below.
    let a_encoder = Rc::new(a_codec);
    let a_decoder = a_encoder.clone();
    let l_encoder = Rc::new(l_codec);
    let l_decoder = l_encoder.clone();
    
    Codec {
        encoder: Box::new(move |value: &HCons<A, L>| {
            // TODO: Generalize this as an encode_both() function
            a_encoder.encode(&value.0).and_then(|encoded_a| {
                l_encoder.encode(&value.1).map(|encoded_l| byte_vector::append(&encoded_a, &encoded_l))
            })
        }),
        decoder: Box::new(move |bv| {
            // TODO: Generalize this as a decode_both_combine() function
            a_decoder.decode(&bv).and_then(|decoded_a| {
                l_decoder.decode(&decoded_a.remainder).map(move |decoded_l| {
                    DecoderResult { value: HCons(decoded_a.value, decoded_l.value), remainder: decoded_l.remainder }
                })
            })
        })
    }
}

/// Override for the '|' operator that creates a new codec that injects additional context (e.g. in error messages)
/// into the codec on the right-hand side.
impl<T: 'static> core::ops::BitOr<Codec<T>> for &'static str {
    type Output = Codec<T>;

    fn bitor(self, rhs: Codec<T>) -> Codec<T> {
        let encoder = Rc::new(rhs);
        let decoder = encoder.clone();

        // XXX: Ugh
        let encoder_ctx = self.clone();
        let decoder_ctx = self.clone();

        Codec {
            encoder: Box::new(move |value| {
                encoder.encode(value).map_err(|e| e.push_context(encoder_ctx))
            }),
            decoder: Box::new(move |bv| {
                decoder.decode(bv).map_err(|e| e.push_context(decoder_ctx))
            })
        }
    }
}

/// Returns a new codec that encodes/decodes the unit value followed by the right-hand value,
/// discarding the unit value when decoding.
pub fn drop_left<T: 'static>(lhs: Codec<()>, rhs: Codec<T>) -> Codec<T> {
    // XXX: Ugh
    let lhs_encoder = Rc::new(lhs);
    let lhs_decoder = lhs_encoder.clone();
    
    let rhs_encoder = Rc::new(rhs);
    let rhs_decoder = rhs_encoder.clone();

    // TODO: Add generic xmap function
    Codec {
        encoder: Box::new(move |value: &T| {
            lhs_encoder.encode(&()).and_then(|encoded_lhs| {
                rhs_encoder.encode(value).map(|encoded_rhs| {
                    byte_vector::append(&encoded_lhs, &encoded_rhs)
                })
            })
        }),
        decoder: Box::new(move |bv| {
            lhs_decoder.decode(bv).and_then(|decoded| {
                rhs_decoder.decode(&decoded.remainder)
            })
        })
    }
}

#[cfg(test)]
mod tests {
    use super::*;
    use std::fmt::Debug;
    use error::Error;
    use byte_vector;
    use byte_vector::ByteVector;
    use hlist::*;

    fn assert_round_trip_bytes<T: Eq + Debug>(codec: &Codec<T>, value: &T, raw_bytes: &Option<ByteVector>) {
        // Encode
        let result = codec.encode(value).and_then(|encoded| {
            // Compare encoded bytes to the expected bytes, if provided
            let compare_result = match *raw_bytes {
                Some(ref expected) => {
                    if encoded != *expected {
                        Err(Error::new(format!("Encoded bytes {:?} do not match expected bytes {:?}", encoded, *expected)))
                    } else {
                        Ok(())
                    }
                },
                None => Ok(())
            };
            if compare_result.is_err() {
                return Err(compare_result.unwrap_err());
            }
            
            // Decode and drop the remainder
            codec.decode(&encoded).map(|decoded| decoded.value)
        });

        // Verify result
        match result {
            Ok(decoded) => assert_eq!(decoded, *value),
            Err(e) => panic!("Round-trip encoding failed: {}", e.message()),
        }
    }

    #[test]
    fn a_u8_value_should_round_trip() {
        assert_round_trip_bytes(&uint8(), &7u8, &Some(byte_vector!(7)));
    }
    
    #[test]
    fn a_u16_value_should_round_trip() {
        assert_round_trip_bytes(&uint16(), &0x1234u16, &Some(byte_vector::buffered(&vec!(0x12, 0x34))));
    }

    #[test]
    fn a_u32_value_should_round_trip() {
        assert_round_trip_bytes(&uint32(), &0x12345678u32, &Some(byte_vector::buffered(&vec!(0x12, 0x34, 0x56, 0x78))));
    }

    #[test]
    fn a_u64_value_should_round_trip() {
        assert_round_trip_bytes(&uint64(), &0x1234567890abcdef, &Some(byte_vector::buffered(&vec!(0x12, 0x34, 0x56, 0x78, 0x90, 0xab, 0xcd, 0xef))));
    }

    #[test]
    fn an_ignore_codec_should_round_trip() {
        assert_round_trip_bytes(&ignore(4), &(), &Some(byte_vector!(0, 0, 0, 0)));
    }

    #[test]
    fn decoding_with_ignore_codec_should_succeed_if_the_input_vector_is_long_enough() {
        let input = byte_vector!(7, 1, 2, 3, 4);
        let codec = ignore(3);
        match codec.decode(&input) {
            Ok(result) => {
                let expected_remainder = byte_vector!(3, 4);
                assert_eq!(expected_remainder, result.remainder);
            },
            Err(e) => panic!("Decoding failed: {}", e.message())
        }
    }

    #[test]
    fn decoding_with_ignore_codec_should_fail_if_the_input_vector_is_smaller_than_the_ignored_length() {
        let input = byte_vector!(1u8);
        let codec = ignore(3);
        assert_eq!(codec.decode(&input).unwrap_err().message(), "Requested length of 3 bytes exceeds vector length of 1");
    }

    #[test]
    fn a_constant_codec_should_round_trip() {
        let input = byte_vector!(1, 2, 3, 4);
        assert_round_trip_bytes(&constant(&input), &(), &Some(input));
    }

    #[test]
    fn decoding_with_constant_codec_should_fail_if_the_input_vector_does_not_match_the_constant_vector() {
        let input = byte_vector!(1, 2, 3, 4);
        let codec = constant(&byte_vector!(6, 6, 6));
        assert_eq!(codec.decode(&input).unwrap_err().message(), "Expected constant 060606 but got 010203");
    }

    #[test]
    fn decoding_with_constant_codec_should_fail_if_the_input_vector_is_smaller_than_the_constant_vector() {
        let input = byte_vector!(1);
        let codec = constant(&byte_vector!(6, 6, 6));
        assert_eq!(codec.decode(&input).unwrap_err().message(), "Requested view offset of 0 and length 3 bytes exceeds vector length of 1");
    }

    #[test]
    fn an_identity_codec_should_round_trip() {
        let input = byte_vector!(1, 2, 3, 4);
        assert_round_trip_bytes(&identity_bytes(), &input, &Some(input.clone()));
    }

    #[test]
    fn a_byte_vector_codec_should_round_trip() {
        let input = byte_vector!(7, 1, 2, 3, 4);
        assert_round_trip_bytes(&bytes(5), &input, &Some(input.clone()));
    }

    #[test]
    fn decoding_with_byte_vector_codec_should_return_remainder_that_had_len_bytes_dropped() {
        let input = byte_vector!(7, 1, 2, 3, 4);
        let codec = bytes(3);
        match codec.decode(&input) {
            Ok(result) => {
                assert_eq!(result.value, byte_vector!(7, 1, 2));
                assert_eq!(result.remainder, byte_vector!(3, 4));
            },
            Err(e) => panic!("Decoding failed: {}", e.message())
        }
    }

    #[test]
    fn decoding_with_byte_vector_codec_should_fail_when_vector_has_less_space_than_given_length() {
        let input = byte_vector!(1, 2);
        let codec = bytes(4);
        assert_eq!(codec.decode(&input).unwrap_err().message(), "Requested view offset of 0 and length 4 bytes exceeds vector length of 2");
    }

    #[test]
    fn a_fixed_size_bytes_codec_should_round_trip() {
        let codec = fixed_size_bytes(1, uint8());
        assert_round_trip_bytes(&codec, &7u8, &Some(byte_vector!(7)));
    }

    #[test]
    fn encoding_with_fixed_size_codec_should_pad_with_zeros_when_value_is_smaller_than_given_length() {
        let codec = fixed_size_bytes(3, uint8());
        assert_round_trip_bytes(&codec, &7u8, &Some(byte_vector!(7, 0, 0)));
    }

    #[test]
    fn encoding_with_fixed_size_codec_should_fail_when_value_needs_more_space_than_given_length() {
        let codec = fixed_size_bytes(1, constant(&byte_vector!(6, 6, 6)));
        assert_eq!(codec.encode(&()).unwrap_err().message(), "Encoding requires 3 bytes but codec is limited to fixed length of 1");
    }

    #[test]
    fn decoding_with_fixed_size_codec_should_return_remainder_that_had_len_bytes_dropped() {
        let input = byte_vector!(7, 1, 2, 3, 4);
        let codec = fixed_size_bytes(3, uint8());
        match codec.decode(&input) {
            Ok(result) => {
                assert_eq!(result.value, 7u8);
                assert_eq!(result.remainder, byte_vector!(3, 4));
            },
            Err(e) => panic!("Decoding failed: {}", e.message())
        }
    }
    
    #[test]
    fn decoding_with_fixed_size_codec_should_fail_when_vector_has_less_space_than_given_length() {
        let input = byte_vector!(1, 2);
        let codec = fixed_size_bytes(4, bytes(6));
        assert_eq!(codec.decode(&input).unwrap_err().message(), "Requested view offset of 0 and length 4 bytes exceeds vector length of 2");
    }

    #[test]
    fn an_hnil_codec_should_round_trip() {
        assert_round_trip_bytes(&hnil_codec(), &HNil, &Some(byte_vector::empty()));
    }

    #[test]
    fn an_hlist_prepend_codec_should_round_trip() {
        let codec1 = hlist_prepend_codec(uint8(), hnil_codec());
        assert_round_trip_bytes(&codec1, &hlist!(7u8), &Some(byte_vector!(7)));

        let codec2 = hlist_prepend_codec(uint8(), codec1);
        assert_round_trip_bytes(&codec2, &hlist!(7u8, 3u8), &Some(byte_vector!(7, 3)));
    }

    #[test]
    fn an_hlist_codec_should_round_trip() {
        let codec = hcodec!({uint8()} :: {uint8()} :: {uint8()}); 
        assert_round_trip_bytes(&codec, &hlist!(7u8, 3u8, 1u8), &Some(byte_vector!(7, 3, 1)));
    }

    #[allow(unused_parens)]
    #[test]
    fn context_should_be_pushed_when_using_the_bitor_operator() {
        let input = byte_vector::empty();
        let codec =
            ("section" |
             ("header" |
              ("magic" | uint8())
              )
             );

        // Verify that the error message is prefexed with the correct context
        assert_eq!(codec.decode(&input).unwrap_err().message(), "section/header/magic: Requested read offset of 0 and length 1 bytes exceeds vector length of 0");
    }

    #[test]
    fn the_hcodec_macro_should_work_with_context_injected_codecs() {
        let m = byte_vector!(0xCA, 0xFE);
        let codec = hcodec!(
            { "magic"  | constant(&m) } >>
            { "first"  | uint8()      } ::
            { "trash"  | ignore(1)    } >>
            { "second" | uint8()      } :: 
            { "third"  | uint8()      }
        );
        
        let input = hlist!(7u8, 3u8, 1u8);
        let expected = byte_vector!(0xCA, 0xFE, 0x07, 0x00, 0x03, 0x01);
        assert_round_trip_bytes(&codec, &input, &Some(expected));
    }

    record_struct_with_hlist_type!(
        TestStruct1, HCons<u8, HCons<u8, HNil>>,
        foo: u8,
        bar: u8);

    record_struct!(
        TestStruct2,
        foo: u8,
        bar: u8);

    #[test]
    fn record_structs_should_work() {
        let hlist = hlist!(7u8, 3u8);
        let s1 = TestStruct1::from_hlist(&hlist);
        let s2 = TestStruct2::from_hlist(&hlist);
        assert_eq!(s1.foo, s2.foo);
        assert_eq!(s1.bar, s2.bar);
    }

    #[test]
    fn a_struct_codec_should_round_trip() {
        let codec = scodec!(TestStruct2, hcodec!({uint8()} :: {uint8()}));
        assert_round_trip_bytes(&codec, &TestStruct2 { foo: 7u8, bar: 3u8 }, &Some(byte_vector!(7, 3)));
    }
}<|MERGE_RESOLUTION|>--- conflicted
+++ resolved
@@ -54,8 +54,8 @@
 /// Generic unsigned integer codec.
 pub fn uint<T: Int + FromPrimitive>() -> Codec<T> {
     Codec {
-<<<<<<< HEAD
         encoder: Box::new(|value: &T| {
+            // TODO: Use direct() once it's implemented
             let size = size_of::<T>();
             let mut v = Vec::<u8>::with_capacity(size);
             for i in 0..size {
@@ -64,11 +64,6 @@
                 v.push(num::cast(byte).unwrap());
             }
             Ok(byte_vector::buffered(&v))
-=======
-        encoder: Box::new(|value| {
-            // TODO: Use direct() once it's implemented
-            Ok(byte_vector!(*value))
->>>>>>> 01d965fd
         }),
         decoder: Box::new(|bv| {
             let size = size_of::<T>();
